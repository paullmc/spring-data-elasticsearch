--- conflicted
+++ resolved
@@ -1,279 +1,265 @@
-/*
- * Copyright 2013 the original author or authors.
- *
- * Licensed under the Apache License, Version 2.0 (the "License");
- * you may not use this file except in compliance with the License.
- * You may obtain a copy of the License at
- *
- *      http://www.apache.org/licenses/LICENSE-2.0
- *
- * Unless required by applicable law or agreed to in writing, software
- * distributed under the License is distributed on an "AS IS" BASIS,
- * WITHOUT WARRANTIES OR CONDITIONS OF ANY KIND, either express or implied.
- * See the License for the specific language governing permissions and
- * limitations under the License.
- */
-package org.springframework.data.elasticsearch.core;
-
-import org.elasticsearch.common.xcontent.XContentBuilder;
-import org.springframework.data.annotation.Transient;
-import org.springframework.data.elasticsearch.annotations.*;
-import org.springframework.data.elasticsearch.core.facet.FacetRequest;
-import org.springframework.data.elasticsearch.core.geo.GeoPoint;
-import org.springframework.data.mapping.model.SimpleTypeHolder;
-import org.springframework.data.util.ClassTypeInformation;
-import org.springframework.data.util.TypeInformation;
-
-import java.io.IOException;
-<<<<<<< HEAD
-import java.util.Arrays;
-=======
-import java.util.HashSet;
->>>>>>> be9a34ce
-import java.util.Map;
-import java.util.Set;
-
-import static org.apache.commons.lang.StringUtils.EMPTY;
-import static org.apache.commons.lang.StringUtils.isNotBlank;
-import static org.elasticsearch.common.xcontent.XContentFactory.jsonBuilder;
-
-/**
- * @author Rizwan Idrees
- * @author Mohsin Husen
- * @author Artur Konczak
- */
-
-class MappingBuilder {
-
-    public static final String FIELD_STORE = "store";
-    public static final String FIELD_TYPE = "type";
-    public static final String FIELD_INDEX = "index";
-    public static final String FIELD_FORMAT = "format";
-    public static final String FIELD_SEARCH_ANALYZER = "search_analyzer";
-    public static final String FIELD_INDEX_ANALYZER = "index_analyzer";
-    public static final String FIELD_PROPERTIES = "properties";
-
-    public static final String INDEX_VALUE_NOT_ANALYZED = "not_analyzed";
-    public static final String TYPE_VALUE_STRING = "string";
-    public static final String TYPE_VALUE_OBJECT = "object";
-    public static final String TYPE_VALUE_GEO_POINT = "geo_point";
-
-    private static SimpleTypeHolder SIMPLE_TYPE_HOLDER = new SimpleTypeHolder();
-
-    static XContentBuilder buildMapping(Class clazz, String indexType, String idFieldName) throws IOException {
-        XContentBuilder xContentBuilder = jsonBuilder().startObject().startObject(indexType).startObject(FIELD_PROPERTIES);
-
-        mapEntity(xContentBuilder, clazz, true, idFieldName, EMPTY, new HashSet<Class>());
-
-        return xContentBuilder.endObject().endObject().endObject();
-    }
-
-    private static void mapEntity(XContentBuilder xContentBuilder, Class clazz, boolean isRootObject, String idFieldName,
-                    String nestedObjectFieldName, Set<Class> ancestorClasses) throws IOException {
-        java.lang.reflect.Field[] fields = clazz.getDeclaredFields();
-
-        if (!isRootObject && isAnyPropertyAnnotatedAsField(fields)) {
-            xContentBuilder.startObject(nestedObjectFieldName).field(FIELD_TYPE, TYPE_VALUE_OBJECT).startObject(FIELD_PROPERTIES);
-        }
-
-        for (java.lang.reflect.Field field : fields) {
-<<<<<<< HEAD
-            if (isEntity(field)  && !isInIgnoreFields(field)) {
-                mapEntity(xContentBuilder, field.getType(), false, EMPTY, field.getName());
-=======
-
-            if (field.isAnnotationPresent(Transient.class)) {
-                continue;
-            }
-
-            if (isEntity(field)) {
-                if (ancestorClasses.contains(field.getType())) {
-                    continue;
-                } else {
-                    ancestorClasses.add(field.getType());
-                    mapEntity(xContentBuilder, field.getType(), false, EMPTY, field.getName(), ancestorClasses);
-                }
->>>>>>> be9a34ce
-            }
-
-            Field singleField = field.getAnnotation(Field.class);
-            MultiField multiField = field.getAnnotation(MultiField.class);
-            GeoPointField geoPoint = field.getAnnotation(GeoPointField.class);
-
-            if (field.getType() == GeoPoint.class || geoPoint != null) {
-                applyGeoPointFieldMapping(xContentBuilder, field);
-            }
-
-            if (isRootObject && singleField != null && isIdField(field, idFieldName)) {
-                applyDefaultIdFieldMapping(xContentBuilder, field);
-            } else if (multiField != null) {
-                addMultiFieldMapping(xContentBuilder, field, multiField);
-            } else if (singleField != null) {
-                addSingleFieldMapping(xContentBuilder, field, singleField);
-            }
-        }
-
-        if (!isRootObject && isAnyPropertyAnnotatedAsField(fields)) {
-            xContentBuilder.endObject().endObject();
-        }
-
-    }
-
-    private static void applyGeoPointFieldMapping(XContentBuilder xContentBuilder, java.lang.reflect.Field field) throws IOException {
-        xContentBuilder.startObject(field.getName());
-        xContentBuilder.field(FIELD_TYPE, TYPE_VALUE_GEO_POINT)
-                .endObject();
-    }
-
-    private static void applyDefaultIdFieldMapping(XContentBuilder xContentBuilder, java.lang.reflect.Field field)
-            throws IOException {
-        xContentBuilder.startObject(field.getName())
-                .field(FIELD_TYPE, TYPE_VALUE_STRING)
-                .field(FIELD_INDEX, INDEX_VALUE_NOT_ANALYZED);
-        xContentBuilder.endObject();
-    }
-
-    /**
-     * Apply mapping for a single @Field annotation
-     *
-     * @param xContentBuilder
-     * @param field
-     * @param fieldAnnotation
-     * @throws IOException
-     */
-    private static void addSingleFieldMapping(XContentBuilder xContentBuilder, java.lang.reflect.Field field,
-                                              Field fieldAnnotation) throws IOException {
-        xContentBuilder.startObject(field.getName());
-        xContentBuilder.field(FIELD_STORE, fieldAnnotation.store());
-        if (FieldType.Auto != fieldAnnotation.type()) {
-            xContentBuilder.field(FIELD_TYPE, fieldAnnotation.type().name().toLowerCase());
-            if (FieldType.Date == fieldAnnotation.type() && DateFormat.none != fieldAnnotation.format()) {
-                xContentBuilder.field(FIELD_FORMAT, DateFormat.custom == fieldAnnotation.format()
-                        ? fieldAnnotation.pattern() : fieldAnnotation.format());
-            }
-        }
-        if (FieldIndex.not_analyzed == fieldAnnotation.index()) {
-            xContentBuilder.field(FIELD_INDEX, fieldAnnotation.index().name().toLowerCase());
-        }
-        if (isNotBlank(fieldAnnotation.searchAnalyzer())) {
-            xContentBuilder.field(FIELD_SEARCH_ANALYZER, fieldAnnotation.searchAnalyzer());
-        }
-        if (isNotBlank(fieldAnnotation.indexAnalyzer())) {
-            xContentBuilder.field(FIELD_INDEX_ANALYZER, fieldAnnotation.indexAnalyzer());
-        }
-        xContentBuilder.endObject();
-    }
-
-    /**
-     * Apply mapping for a single nested @Field annotation
-     *
-     * @param builder
-     * @param field
-     * @param annotation
-     * @throws IOException
-     */
-    private static void addNestedFieldMapping(XContentBuilder builder, java.lang.reflect.Field field,
-                                              NestedField annotation) throws IOException {
-        builder.startObject(field.getName() + "." + annotation.dotSuffix());
-        builder.field(FIELD_STORE, annotation.store());
-        if (FieldType.Auto != annotation.type()) {
-            builder.field(FIELD_TYPE, annotation.type().name().toLowerCase());
-        }
-        if (FieldIndex.not_analyzed == annotation.index()) {
-            builder.field(FIELD_INDEX, annotation.index().name().toLowerCase());
-        }
-        if (isNotBlank(annotation.searchAnalyzer())) {
-            builder.field(FIELD_SEARCH_ANALYZER, annotation.searchAnalyzer());
-        }
-        if (isNotBlank(annotation.indexAnalyzer())) {
-            builder.field(FIELD_INDEX_ANALYZER, annotation.indexAnalyzer());
-        }
-        builder.endObject();
-    }
-
-    /**
-     * Multi field mappings for string type fields, support for sorts and facets
-     *
-     * @param builder
-     * @param field
-     * @param annotation
-     * @throws IOException
-     */
-    private static void addMultiFieldMapping(XContentBuilder builder, java.lang.reflect.Field field,
-                                             MultiField annotation) throws IOException {
-        builder.startObject(field.getName());
-        builder.field(FIELD_TYPE, "multi_field");
-        builder.startObject("fields");
-        //add standard field
-        addSingleFieldMapping(builder, field, annotation.mainField());
-        for (NestedField nestedField : annotation.otherFields()) {
-            addNestedFieldMapping(builder, field, nestedField);
-        }
-        builder.endObject();
-        builder.endObject();
-    }
-
-    /**
-     * Facet field for string type, for other types we don't need it(long, int, double, float)
-     *
-     * @param builder
-     * @param field
-     * @param annotation
-     * @throws IOException
-     */
-    private static void addFacetMapping(XContentBuilder builder, java.lang.reflect.Field field, Field annotation) throws IOException {
-        builder.startObject(FacetRequest.FIELD_UNTOUCHED)
-                .field(FIELD_TYPE, TYPE_VALUE_STRING)
-                .field(FIELD_INDEX, INDEX_VALUE_NOT_ANALYZED)
-                .field(FIELD_STORE, true);
-        builder.endObject();
-    }
-
-    /**
-     * Sort field for string type, for other types we don't need it(long, int, double, float)
-     * value of the field should be converted to lowercase and not analise
-     *
-     * @param builder
-     * @param field
-     * @param annotation
-     * @throws IOException
-     */
-    private static void addSortMapping(XContentBuilder builder, java.lang.reflect.Field field, Field annotation) throws IOException {
-        builder.startObject(FacetRequest.FIELD_SORT)
-                .field(FIELD_TYPE, TYPE_VALUE_STRING)
-                .field(FIELD_INDEX, "keyword")
-                .field(FIELD_STORE, true);
-        builder.endObject();
-    }
-
-    private static boolean isEntity(java.lang.reflect.Field field) {
-        TypeInformation typeInformation = ClassTypeInformation.from(field.getType());
-        TypeInformation<?> actualType = typeInformation.getActualType();
-        boolean isComplexType = actualType == null ? false : !SIMPLE_TYPE_HOLDER.isSimpleType(actualType.getType());
-        return isComplexType && !actualType.isCollectionLike() && !Map.class.isAssignableFrom(typeInformation.getType());
-    }
-
-    private static boolean isAnyPropertyAnnotatedAsField(java.lang.reflect.Field[] fields) {
-        if (fields != null) {
-            for (java.lang.reflect.Field field : fields) {
-                if (field.isAnnotationPresent(Field.class)) {
-                    return true;
-                }
-            }
-        }
-        return false;
-    }
-
-    private static boolean isIdField(java.lang.reflect.Field field, String idFieldName) {
-        return idFieldName.equals(field.getName());
-    }
-
-    private static boolean isInIgnoreFields(java.lang.reflect.Field field) {
-        Field fieldAnnotation = field.getAnnotation(Field.class);
-        if ( null != fieldAnnotation ) {
-            String [] ignoreFields = fieldAnnotation.ignoreFields();
-            return Arrays.asList(ignoreFields).contains(field.getName());
-        }
-        return false;
-    }
-}
+/*
+ * Copyright 2013 the original author or authors.
+ *
+ * Licensed under the Apache License, Version 2.0 (the "License");
+ * you may not use this file except in compliance with the License.
+ * You may obtain a copy of the License at
+ *
+ *      http://www.apache.org/licenses/LICENSE-2.0
+ *
+ * Unless required by applicable law or agreed to in writing, software
+ * distributed under the License is distributed on an "AS IS" BASIS,
+ * WITHOUT WARRANTIES OR CONDITIONS OF ANY KIND, either express or implied.
+ * See the License for the specific language governing permissions and
+ * limitations under the License.
+ */
+package org.springframework.data.elasticsearch.core;
+
+import org.elasticsearch.common.xcontent.XContentBuilder;
+import org.springframework.data.annotation.Transient;
+import org.springframework.data.elasticsearch.annotations.*;
+import org.springframework.data.elasticsearch.core.facet.FacetRequest;
+import org.springframework.data.elasticsearch.core.geo.GeoPoint;
+import org.springframework.data.mapping.model.SimpleTypeHolder;
+import org.springframework.data.util.ClassTypeInformation;
+import org.springframework.data.util.TypeInformation;
+
+import java.io.IOException;
+import java.util.Arrays;
+import java.util.Map;
+
+import static org.apache.commons.lang.StringUtils.EMPTY;
+import static org.apache.commons.lang.StringUtils.isNotBlank;
+import static org.elasticsearch.common.xcontent.XContentFactory.jsonBuilder;
+
+/**
+ * @author Rizwan Idrees
+ * @author Mohsin Husen
+ * @author Artur Konczak
+ */
+
+class MappingBuilder {
+
+    public static final String FIELD_STORE = "store";
+    public static final String FIELD_TYPE = "type";
+    public static final String FIELD_INDEX = "index";
+    public static final String FIELD_FORMAT = "format";
+    public static final String FIELD_SEARCH_ANALYZER = "search_analyzer";
+    public static final String FIELD_INDEX_ANALYZER = "index_analyzer";
+    public static final String FIELD_PROPERTIES = "properties";
+
+    public static final String INDEX_VALUE_NOT_ANALYZED = "not_analyzed";
+    public static final String TYPE_VALUE_STRING = "string";
+    public static final String TYPE_VALUE_OBJECT = "object";
+    public static final String TYPE_VALUE_GEO_POINT = "geo_point";
+
+    private static SimpleTypeHolder SIMPLE_TYPE_HOLDER = new SimpleTypeHolder();
+
+    static XContentBuilder buildMapping(Class clazz, String indexType, String idFieldName) throws IOException {
+        XContentBuilder xContentBuilder = jsonBuilder().startObject().startObject(indexType).startObject(FIELD_PROPERTIES);
+
+        mapEntity(xContentBuilder, clazz, true, idFieldName, EMPTY);
+
+        return xContentBuilder.endObject().endObject().endObject();
+    }
+
+    private static void mapEntity(XContentBuilder xContentBuilder, Class clazz, boolean isRootObject, String idFieldName,
+                                  String nestedObjectFieldName) throws IOException {
+
+        java.lang.reflect.Field[] fields = clazz.getDeclaredFields();
+
+        if (!isRootObject && isAnyPropertyAnnotatedAsField(fields)) {
+            xContentBuilder.startObject(nestedObjectFieldName).field(FIELD_TYPE, TYPE_VALUE_OBJECT).startObject(FIELD_PROPERTIES);
+        }
+
+        for (java.lang.reflect.Field field : fields) {
+
+            if (field.isAnnotationPresent(Transient.class)) {
+                continue;
+            }            
+            
+            if (isEntity(field)  && !isInIgnoreFields(field)) {
+                mapEntity(xContentBuilder, field.getType(), false, EMPTY, field.getName());
+            }
+
+            Field singleField = field.getAnnotation(Field.class);
+            MultiField multiField = field.getAnnotation(MultiField.class);
+            GeoPointField geoPoint = field.getAnnotation(GeoPointField.class);
+
+            if (field.getType() == GeoPoint.class || geoPoint != null) {
+                applyGeoPointFieldMapping(xContentBuilder, field);
+            }
+
+            if (isRootObject && singleField != null && isIdField(field, idFieldName)) {
+                applyDefaultIdFieldMapping(xContentBuilder, field);
+            } else if (multiField != null) {
+                addMultiFieldMapping(xContentBuilder, field, multiField);
+            } else if (singleField != null) {
+                addSingleFieldMapping(xContentBuilder, field, singleField);
+            }
+        }
+
+        if (!isRootObject && isAnyPropertyAnnotatedAsField(fields)) {
+            xContentBuilder.endObject().endObject();
+        }
+
+    }
+
+    private static void applyGeoPointFieldMapping(XContentBuilder xContentBuilder, java.lang.reflect.Field field) throws IOException {
+        xContentBuilder.startObject(field.getName());
+        xContentBuilder.field(FIELD_TYPE, TYPE_VALUE_GEO_POINT)
+                .endObject();
+    }
+
+    private static void applyDefaultIdFieldMapping(XContentBuilder xContentBuilder, java.lang.reflect.Field field)
+            throws IOException {
+        xContentBuilder.startObject(field.getName())
+                .field(FIELD_TYPE, TYPE_VALUE_STRING)
+                .field(FIELD_INDEX, INDEX_VALUE_NOT_ANALYZED);
+        xContentBuilder.endObject();
+    }
+
+    /**
+     * Apply mapping for a single @Field annotation
+     *
+     * @param xContentBuilder
+     * @param field
+     * @param fieldAnnotation
+     * @throws IOException
+     */
+    private static void addSingleFieldMapping(XContentBuilder xContentBuilder, java.lang.reflect.Field field,
+                                              Field fieldAnnotation) throws IOException {
+        xContentBuilder.startObject(field.getName());
+        xContentBuilder.field(FIELD_STORE, fieldAnnotation.store());
+        if (FieldType.Auto != fieldAnnotation.type()) {
+            xContentBuilder.field(FIELD_TYPE, fieldAnnotation.type().name().toLowerCase());
+            if (FieldType.Date == fieldAnnotation.type() && DateFormat.none != fieldAnnotation.format()) {
+                xContentBuilder.field(FIELD_FORMAT, DateFormat.custom == fieldAnnotation.format()
+                        ? fieldAnnotation.pattern() : fieldAnnotation.format());
+            }
+        }
+        if (FieldIndex.not_analyzed == fieldAnnotation.index()) {
+            xContentBuilder.field(FIELD_INDEX, fieldAnnotation.index().name().toLowerCase());
+        }
+        if (isNotBlank(fieldAnnotation.searchAnalyzer())) {
+            xContentBuilder.field(FIELD_SEARCH_ANALYZER, fieldAnnotation.searchAnalyzer());
+        }
+        if (isNotBlank(fieldAnnotation.indexAnalyzer())) {
+            xContentBuilder.field(FIELD_INDEX_ANALYZER, fieldAnnotation.indexAnalyzer());
+        }
+        xContentBuilder.endObject();
+    }
+
+    /**
+     * Apply mapping for a single nested @Field annotation
+     *
+     * @param builder
+     * @param field
+     * @param annotation
+     * @throws IOException
+     */
+    private static void addNestedFieldMapping(XContentBuilder builder, java.lang.reflect.Field field,
+                                              NestedField annotation) throws IOException {
+        builder.startObject(field.getName() + "." + annotation.dotSuffix());
+        builder.field(FIELD_STORE, annotation.store());
+        if (FieldType.Auto != annotation.type()) {
+            builder.field(FIELD_TYPE, annotation.type().name().toLowerCase());
+        }
+        if (FieldIndex.not_analyzed == annotation.index()) {
+            builder.field(FIELD_INDEX, annotation.index().name().toLowerCase());
+        }
+        if (isNotBlank(annotation.searchAnalyzer())) {
+            builder.field(FIELD_SEARCH_ANALYZER, annotation.searchAnalyzer());
+        }
+        if (isNotBlank(annotation.indexAnalyzer())) {
+            builder.field(FIELD_INDEX_ANALYZER, annotation.indexAnalyzer());
+        }
+        builder.endObject();
+    }
+
+    /**
+     * Multi field mappings for string type fields, support for sorts and facets
+     *
+     * @param builder
+     * @param field
+     * @param annotation
+     * @throws IOException
+     */
+    private static void addMultiFieldMapping(XContentBuilder builder, java.lang.reflect.Field field,
+                                             MultiField annotation) throws IOException {
+        builder.startObject(field.getName());
+        builder.field(FIELD_TYPE, "multi_field");
+        builder.startObject("fields");
+        //add standard field
+        addSingleFieldMapping(builder, field, annotation.mainField());
+        for (NestedField nestedField : annotation.otherFields()) {
+            addNestedFieldMapping(builder, field, nestedField);
+        }
+        builder.endObject();
+        builder.endObject();
+    }
+
+    /**
+     * Facet field for string type, for other types we don't need it(long, int, double, float)
+     *
+     * @param builder
+     * @param field
+     * @param annotation
+     * @throws IOException
+     */
+    private static void addFacetMapping(XContentBuilder builder, java.lang.reflect.Field field, Field annotation) throws IOException {
+        builder.startObject(FacetRequest.FIELD_UNTOUCHED)
+                .field(FIELD_TYPE, TYPE_VALUE_STRING)
+                .field(FIELD_INDEX, INDEX_VALUE_NOT_ANALYZED)
+                .field(FIELD_STORE, true);
+        builder.endObject();
+    }
+
+    /**
+     * Sort field for string type, for other types we don't need it(long, int, double, float)
+     * value of the field should be converted to lowercase and not analise
+     *
+     * @param builder
+     * @param field
+     * @param annotation
+     * @throws IOException
+     */
+    private static void addSortMapping(XContentBuilder builder, java.lang.reflect.Field field, Field annotation) throws IOException {
+        builder.startObject(FacetRequest.FIELD_SORT)
+                .field(FIELD_TYPE, TYPE_VALUE_STRING)
+                .field(FIELD_INDEX, "keyword")
+                .field(FIELD_STORE, true);
+        builder.endObject();
+    }
+
+    private static boolean isEntity(java.lang.reflect.Field field) {
+        TypeInformation typeInformation = ClassTypeInformation.from(field.getType());
+        TypeInformation<?> actualType = typeInformation.getActualType();
+        boolean isComplexType = actualType == null ? false : !SIMPLE_TYPE_HOLDER.isSimpleType(actualType.getType());
+        return isComplexType && !actualType.isCollectionLike() && !Map.class.isAssignableFrom(typeInformation.getType());
+    }
+
+    private static boolean isAnyPropertyAnnotatedAsField(java.lang.reflect.Field[] fields) {
+        if (fields != null) {
+            for (java.lang.reflect.Field field : fields) {
+                if (field.isAnnotationPresent(Field.class)) {
+                    return true;
+                }
+            }
+        }
+        return false;
+    }
+
+    private static boolean isIdField(java.lang.reflect.Field field, String idFieldName) {
+        return idFieldName.equals(field.getName());
+    }
+
+    private static boolean isInIgnoreFields(java.lang.reflect.Field field) {
+        Field fieldAnnotation = field.getAnnotation(Field.class);
+        if ( null != fieldAnnotation ) {
+            String [] ignoreFields = fieldAnnotation.ignoreFields();
+            return Arrays.asList(ignoreFields).contains(field.getName());
+        }
+        return false;
+    }
+}